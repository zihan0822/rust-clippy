//@aux-build:proc_macros.rs

#![feature(lint_reasons)]
#![warn(clippy::default_numeric_fallback)]
#![allow(
    unused,
    clippy::never_loop,
    clippy::no_effect,
    clippy::unnecessary_operation,
    clippy::branches_sharing_code,
    clippy::let_unit_value,
    clippy::let_with_type_underscore
)]

extern crate proc_macros;
use proc_macros::{external, inline_macros};

mod basic_expr {
    fn test() {
        // Should lint unsuffixed literals typed `i32`.
        let x = 22;
        let x = [1, 2, 3];
        let x = if true { (1, 2) } else { (3, 4) };
        let x = match 1 {
            1 => 1,
            _ => 2,
        };

        // Should NOT lint suffixed literals.
        let x = 22_i32;

        // Should NOT lint literals in init expr if `Local` has a type annotation.
        let x: [i32; 3] = [1, 2, 3];
        let x: (i32, i32) = if true { (1, 2) } else { (3, 4) };
        let x: _ = 1;
        let x: u64 = 1;
        const CONST_X: i8 = 1;
    }
}

mod nested_local {
    fn test() {
        let x: _ = {
            // Should lint this because this literal is not bound to any types.
            let y = 1;

            // Should NOT lint this because this literal is bound to `_` of outer `Local`.
            1
        };

        let x: _ = if true {
            // Should lint this because this literal is not bound to any types.
            let y = 1;

            // Should NOT lint this because this literal is bound to `_` of outer `Local`.
            1
        } else {
            // Should lint this because this literal is not bound to any types.
            let y = 1;

            // Should NOT lint this because this literal is bound to `_` of outer `Local`.
            2
        };

        const CONST_X: i32 = {
            // Should lint this because this literal is not bound to any types.
            let y = 1;

            // Should NOT lint this because this literal is bound to `_` of outer `Local`.
            1
        };
    }
}

mod function_def {
    fn ret_i32() -> i32 {
        1
    }

    fn test() {
        // Should lint this because return type is inferred to `i32` and NOT bound to a concrete
        // type.
        let f = || -> _ { 1 };

        // Even though the output type is specified,
        // this unsuffixed literal is linted to reduce heuristics and keep codebase simple.
        let f = || -> i32 { 1 };
    }
}

mod function_calls {
    fn concrete_arg(x: i32) {}

    fn generic_arg<T>(t: T) {}

    fn test() {
        // Should NOT lint this because the argument type is bound to a concrete type.
        concrete_arg(1);

        // Should lint this because the argument type is inferred to `i32` and NOT bound to a concrete type.
        generic_arg(1);

        // Should lint this because the argument type is inferred to `i32` and NOT bound to a concrete type.
        let x: _ = generic_arg(1);
    }
}

mod struct_ctor {
    struct ConcreteStruct {
        x: i32,
    }

    struct GenericStruct<T> {
        x: T,
    }

    fn test() {
        // Should NOT lint this because the field type is bound to a concrete type.
        ConcreteStruct { x: 1 };

        // Should lint this because the field type is inferred to `i32` and NOT bound to a concrete type.
        GenericStruct { x: 1 };

        // Should lint this because the field type is inferred to `i32` and NOT bound to a concrete type.
        let _ = GenericStruct { x: 1 };
    }
}

mod enum_ctor {
    enum ConcreteEnum {
        X(i32),
    }

    enum GenericEnum<T> {
        X(T),
    }

    fn test() {
        // Should NOT lint this because the field type is bound to a concrete type.
        ConcreteEnum::X(1);

        // Should lint this because the field type is inferred to `i32` and NOT bound to a concrete type.
        GenericEnum::X(1);
    }
}

mod method_calls {
    struct StructForMethodCallTest;

    impl StructForMethodCallTest {
        fn concrete_arg(&self, x: i32) {}

        fn generic_arg<T>(&self, t: T) {}
    }

    fn test() {
        let s = StructForMethodCallTest {};

        // Should NOT lint this because the argument type is bound to a concrete type.
        s.concrete_arg(1);

        // Should lint this because the argument type is bound to a concrete type.
        s.generic_arg(1);
    }
}

mod in_macro {
    use super::*;

    // Should lint in internal macro.
    #[inline_macros]
    fn internal() {
        inline!(let x = 22;);
    }

    // Should NOT lint in external macro.
    fn external() {
        external!(let x = 22;);
    }
}

fn check_expect_suppression() {
    #[expect(clippy::default_numeric_fallback)]
    let x = 21;
}

mod type_already_inferred {
    // Should NOT lint if bound to return type
    fn ret_i32() -> i32 {
        1
    }

    // Should NOT lint if bound to return type
    fn ret_if_i32(b: bool) -> i32 {
        if b { 100 } else { 0 }
    }

    // Should NOT lint if bound to return type
    fn ret_i32_tuple() -> (i32, i32) {
        (0, 1)
    }

    // Should NOT lint if bound to return type
    fn ret_stmt(b: bool) -> (i32, i32) {
        if b {
            return (0, 1);
        }
        (0, 0)
    }

    #[allow(clippy::useless_vec)]
    fn vec_macro() {
        // Should NOT lint in `vec!` call if the type was already stated
        let data_i32: Vec<i32> = vec![1, 2, 3];
        let data_i32 = vec![1, 2, 3];
    }
}

<<<<<<< HEAD
=======
mod issue12159 {
    #![allow(non_upper_case_globals, clippy::exhaustive_structs)]
    pub struct Foo;

    static F: i32 = 1;
    impl Foo {
        const LIFE_u8: u8 = 42;
        const LIFE_i8: i8 = 42;
        const LIFE_u16: u16 = 42;
        const LIFE_i16: i16 = 42;
        const LIFE_u32: u32 = 42;
        const LIFE_i32: i32 = 42;
        const LIFE_u64: u64 = 42;
        const LIFE_i64: i64 = 42;
        const LIFE_u128: u128 = 42;
        const LIFE_i128: i128 = 42;
        const LIFE_usize: usize = 42;
        const LIFE_isize: isize = 42;
        const LIFE_f32: f32 = 42.;
        const LIFE_f64: f64 = 42.;

        const fn consts() {
            const LIFE_u8: u8 = 42;
            const LIFE_i8: i8 = 42;
            const LIFE_u16: u16 = 42;
            const LIFE_i16: i16 = 42;
            const LIFE_u32: u32 = 42;
            const LIFE_i32: i32 = 42;
            const LIFE_u64: u64 = 42;
            const LIFE_i64: i64 = 42;
            const LIFE_u128: u128 = 42;
            const LIFE_i128: i128 = 42;
            const LIFE_usize: usize = 42;
            const LIFE_isize: isize = 42;
            const LIFE_f32: f32 = 42.;
            const LIFE_f64: f64 = 42.;
        }
    }
}

>>>>>>> 8a17125d
fn main() {}<|MERGE_RESOLUTION|>--- conflicted
+++ resolved
@@ -216,8 +216,6 @@
     }
 }
 
-<<<<<<< HEAD
-=======
 mod issue12159 {
     #![allow(non_upper_case_globals, clippy::exhaustive_structs)]
     pub struct Foo;
@@ -258,5 +256,4 @@
     }
 }
 
->>>>>>> 8a17125d
 fn main() {}