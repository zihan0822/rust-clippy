--- conflicted
+++ resolved
@@ -77,81 +77,49 @@
    |             -------^^^^^^^------ help: try this: `if opt.is_some()`
 
 error: redundant pattern matching, consider using `is_some()`
-<<<<<<< HEAD
-  --> $DIR/redundant_pattern_matching_option.rs:60:20
-=======
   --> $DIR/redundant_pattern_matching_option.rs:61:20
->>>>>>> 9524cff2
    |
 LL |     let _ = if let Some(_) = gen_opt() {
    |             -------^^^^^^^------------ help: try this: `if gen_opt().is_some()`
 
 error: redundant pattern matching, consider using `is_none()`
-<<<<<<< HEAD
-  --> $DIR/redundant_pattern_matching_option.rs:62:19
-=======
   --> $DIR/redundant_pattern_matching_option.rs:63:19
->>>>>>> 9524cff2
    |
 LL |     } else if let None = gen_opt() {
    |            -------^^^^------------ help: try this: `if gen_opt().is_none()`
 
 error: redundant pattern matching, consider using `is_some()`
-<<<<<<< HEAD
-  --> $DIR/redundant_pattern_matching_option.rs:68:12
-=======
   --> $DIR/redundant_pattern_matching_option.rs:69:12
->>>>>>> 9524cff2
    |
 LL |     if let Some(..) = gen_opt() {}
    |     -------^^^^^^^^------------ help: try this: `if gen_opt().is_some()`
 
 error: redundant pattern matching, consider using `is_some()`
-<<<<<<< HEAD
-  --> $DIR/redundant_pattern_matching_option.rs:83:12
-=======
   --> $DIR/redundant_pattern_matching_option.rs:84:12
->>>>>>> 9524cff2
    |
 LL |     if let Some(_) = Some(42) {}
    |     -------^^^^^^^----------- help: try this: `if Some(42).is_some()`
 
 error: redundant pattern matching, consider using `is_none()`
-<<<<<<< HEAD
-  --> $DIR/redundant_pattern_matching_option.rs:85:12
-=======
   --> $DIR/redundant_pattern_matching_option.rs:86:12
->>>>>>> 9524cff2
    |
 LL |     if let None = None::<()> {}
    |     -------^^^^------------- help: try this: `if None::<()>.is_none()`
 
 error: redundant pattern matching, consider using `is_some()`
-<<<<<<< HEAD
-  --> $DIR/redundant_pattern_matching_option.rs:87:15
-=======
   --> $DIR/redundant_pattern_matching_option.rs:88:15
->>>>>>> 9524cff2
    |
 LL |     while let Some(_) = Some(42) {}
    |     ----------^^^^^^^----------- help: try this: `while Some(42).is_some()`
 
 error: redundant pattern matching, consider using `is_none()`
-<<<<<<< HEAD
-  --> $DIR/redundant_pattern_matching_option.rs:89:15
-=======
   --> $DIR/redundant_pattern_matching_option.rs:90:15
->>>>>>> 9524cff2
    |
 LL |     while let None = None::<()> {}
    |     ----------^^^^------------- help: try this: `while None::<()>.is_none()`
 
 error: redundant pattern matching, consider using `is_some()`
-<<<<<<< HEAD
-  --> $DIR/redundant_pattern_matching_option.rs:91:5
-=======
   --> $DIR/redundant_pattern_matching_option.rs:92:5
->>>>>>> 9524cff2
    |
 LL | /     match Some(42) {
 LL | |         Some(_) => true,
@@ -160,11 +128,7 @@
    | |_____^ help: try this: `Some(42).is_some()`
 
 error: redundant pattern matching, consider using `is_none()`
-<<<<<<< HEAD
-  --> $DIR/redundant_pattern_matching_option.rs:96:5
-=======
   --> $DIR/redundant_pattern_matching_option.rs:97:5
->>>>>>> 9524cff2
    |
 LL | /     match None::<()> {
 LL | |         Some(_) => false,
@@ -173,31 +137,19 @@
    | |_____^ help: try this: `None::<()>.is_none()`
 
 error: redundant pattern matching, consider using `is_none()`
-<<<<<<< HEAD
-  --> $DIR/redundant_pattern_matching_option.rs:104:12
-=======
   --> $DIR/redundant_pattern_matching_option.rs:105:12
->>>>>>> 9524cff2
    |
 LL |     if let None = *(&None::<()>) {}
    |     -------^^^^----------------- help: try this: `if (&None::<()>).is_none()`
 
 error: redundant pattern matching, consider using `is_none()`
-<<<<<<< HEAD
-  --> $DIR/redundant_pattern_matching_option.rs:105:12
-=======
   --> $DIR/redundant_pattern_matching_option.rs:106:12
->>>>>>> 9524cff2
    |
 LL |     if let None = *&None::<()> {}
    |     -------^^^^--------------- help: try this: `if (&None::<()>).is_none()`
 
 error: redundant pattern matching, consider using `is_some()`
-<<<<<<< HEAD
-  --> $DIR/redundant_pattern_matching_option.rs:111:5
-=======
   --> $DIR/redundant_pattern_matching_option.rs:112:5
->>>>>>> 9524cff2
    |
 LL | /     match x {
 LL | |         Some(_) => true,
@@ -206,11 +158,7 @@
    | |_____^ help: try this: `x.is_some()`
 
 error: redundant pattern matching, consider using `is_none()`
-<<<<<<< HEAD
-  --> $DIR/redundant_pattern_matching_option.rs:116:5
-=======
   --> $DIR/redundant_pattern_matching_option.rs:117:5
->>>>>>> 9524cff2
    |
 LL | /     match x {
 LL | |         None => true,
@@ -219,11 +167,7 @@
    | |_____^ help: try this: `x.is_none()`
 
 error: redundant pattern matching, consider using `is_none()`
-<<<<<<< HEAD
-  --> $DIR/redundant_pattern_matching_option.rs:121:5
-=======
   --> $DIR/redundant_pattern_matching_option.rs:122:5
->>>>>>> 9524cff2
    |
 LL | /     match x {
 LL | |         Some(_) => false,
@@ -232,11 +176,7 @@
    | |_____^ help: try this: `x.is_none()`
 
 error: redundant pattern matching, consider using `is_some()`
-<<<<<<< HEAD
-  --> $DIR/redundant_pattern_matching_option.rs:126:5
-=======
   --> $DIR/redundant_pattern_matching_option.rs:127:5
->>>>>>> 9524cff2
    |
 LL | /     match x {
 LL | |         None => false,
@@ -244,9 +184,6 @@
 LL | |     };
    | |_____^ help: try this: `x.is_some()`
 
-<<<<<<< HEAD
-error: aborting due to 26 previous errors
-=======
 error: redundant pattern matching, consider using `is_some()`
   --> $DIR/redundant_pattern_matching_option.rs:142:13
    |
@@ -260,4 +197,3 @@
    |             ^^^^^^^^^^^^^^^^^ help: try this: `x.is_none()`
 
 error: aborting due to 28 previous errors
->>>>>>> 9524cff2
