--- conflicted
+++ resolved
@@ -11,10 +11,7 @@
 fn run_clippy(addr: &str) -> Option<i32> {
     let driver_info = DriverInfo {
         package_name: env::var("CARGO_PKG_NAME").ok()?,
-<<<<<<< HEAD
-=======
         version: env::var("CARGO_PKG_VERSION").ok()?,
->>>>>>> df0cb6c5
     };
 
     let mut stream = BufReader::new(TcpStream::connect(addr).unwrap());
