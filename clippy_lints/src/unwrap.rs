use clippy_config::Conf;
use clippy_utils::diagnostics::span_lint_hir_and_then;
use clippy_utils::msrvs::Msrv;
<<<<<<< HEAD
use clippy_utils::ty::get_type_diagnostic_name;
use clippy_utils::usage::is_potentially_local_place;
use clippy_utils::{can_use_if_let_chains, higher, path_to_local, sym};
=======
use clippy_utils::res::{MaybeDef, MaybeResPath};
use clippy_utils::usage::is_potentially_local_place;
use clippy_utils::{can_use_if_let_chains, higher, sym};
>>>>>>> 00e5e1b8
use rustc_errors::Applicability;
use rustc_hir::intravisit::{FnKind, Visitor, walk_expr, walk_fn};
use rustc_hir::{BinOpKind, Body, Expr, ExprKind, FnDecl, HirId, Node, UnOp};
use rustc_hir_typeck::expr_use_visitor::{Delegate, ExprUseVisitor, PlaceWithHirId};
use rustc_lint::{LateContext, LateLintPass};
use rustc_middle::hir::nested_filter;
use rustc_middle::mir::FakeReadCause;
use rustc_middle::ty::{self, Ty, TyCtxt};
use rustc_session::impl_lint_pass;
use rustc_span::def_id::LocalDefId;
use rustc_span::{Span, Symbol};

declare_clippy_lint! {
    /// ### What it does
    /// Checks for calls of `unwrap[_err]()` that cannot fail.
    ///
    /// ### Why is this bad?
    /// Using `if let` or `match` is more idiomatic.
    ///
    /// ### Example
    /// ```no_run
    /// # let option = Some(0);
    /// # fn do_something_with(_x: usize) {}
    /// if option.is_some() {
    ///     do_something_with(option.unwrap())
    /// }
    /// ```
    ///
    /// Could be written:
    ///
    /// ```no_run
    /// # let option = Some(0);
    /// # fn do_something_with(_x: usize) {}
    /// if let Some(value) = option {
    ///     do_something_with(value)
    /// }
    /// ```
    #[clippy::version = "pre 1.29.0"]
    pub UNNECESSARY_UNWRAP,
    complexity,
    "checks for calls of `unwrap[_err]()` that cannot fail"
}

declare_clippy_lint! {
    /// ### What it does
    /// Checks for calls of `unwrap[_err]()` that will always fail.
    ///
    /// ### Why is this bad?
    /// If panicking is desired, an explicit `panic!()` should be used.
    ///
    /// ### Known problems
    /// This lint only checks `if` conditions not assignments.
    /// So something like `let x: Option<()> = None; x.unwrap();` will not be recognized.
    ///
    /// ### Example
    /// ```no_run
    /// # let option = Some(0);
    /// # fn do_something_with(_x: usize) {}
    /// if option.is_none() {
    ///     do_something_with(option.unwrap())
    /// }
    /// ```
    ///
    /// This code will always panic. The if condition should probably be inverted.
    #[clippy::version = "pre 1.29.0"]
    pub PANICKING_UNWRAP,
    correctness,
    "checks for calls of `unwrap[_err]()` that will always fail"
}

pub(crate) struct Unwrap {
    msrv: Msrv,
}

impl Unwrap {
    pub fn new(conf: &'static Conf) -> Self {
        Self { msrv: conf.msrv }
    }
}

/// Visitor that keeps track of which variables are unwrappable.
struct UnwrappableVariablesVisitor<'a, 'tcx> {
    unwrappables: Vec<UnwrapInfo<'tcx>>,
    cx: &'a LateContext<'tcx>,
    msrv: Msrv,
}

/// What kind of unwrappable this is.
#[derive(Copy, Clone, Debug)]
enum UnwrappableKind {
    Option,
    Result,
}

impl UnwrappableKind {
    fn success_variant_pattern(self) -> &'static str {
        match self {
            UnwrappableKind::Option => "Some(<item>)",
            UnwrappableKind::Result => "Ok(<item>)",
        }
    }

    fn error_variant_pattern(self) -> &'static str {
        match self {
            UnwrappableKind::Option => "None",
            UnwrappableKind::Result => "Err(<item>)",
        }
    }
}

/// Contains information about whether a variable can be unwrapped.
#[derive(Copy, Clone, Debug)]
struct UnwrapInfo<'tcx> {
    /// The variable that is checked
    local_id: HirId,
    /// The if itself
    if_expr: &'tcx Expr<'tcx>,
    /// The check, like `x.is_ok()`
    check: &'tcx Expr<'tcx>,
    /// The check's name, like `is_ok`
    check_name: Symbol,
    /// The branch where the check takes place, like `if x.is_ok() { .. }`
    branch: &'tcx Expr<'tcx>,
    /// Whether `is_some()` or `is_ok()` was called (as opposed to `is_err()` or `is_none()`).
    safe_to_unwrap: bool,
    /// What kind of unwrappable this is.
    kind: UnwrappableKind,
    /// If the check is the entire condition (`if x.is_ok()`) or only a part of it (`foo() &&
    /// x.is_ok()`)
    is_entire_condition: bool,
}

/// Collects the information about unwrappable variables from an if condition
/// The `invert` argument tells us whether the condition is negated.
fn collect_unwrap_info<'tcx>(
    cx: &LateContext<'tcx>,
    if_expr: &'tcx Expr<'_>,
    expr: &'tcx Expr<'_>,
    branch: &'tcx Expr<'_>,
    invert: bool,
    is_entire_condition: bool,
) -> Vec<UnwrapInfo<'tcx>> {
    fn option_or_result_call(cx: &LateContext<'_>, ty: Ty<'_>, method_name: Symbol) -> Option<(UnwrappableKind, bool)> {
<<<<<<< HEAD
        match (get_type_diagnostic_name(cx, ty)?, method_name) {
=======
        match (ty.opt_diag_name(cx)?, method_name) {
>>>>>>> 00e5e1b8
            (sym::Option, sym::is_some) => Some((UnwrappableKind::Option, true)),
            (sym::Option, sym::is_none) => Some((UnwrappableKind::Option, false)),
            (sym::Result, sym::is_ok) => Some((UnwrappableKind::Result, true)),
            (sym::Result, sym::is_err) => Some((UnwrappableKind::Result, false)),
            _ => None,
        }
    }

    match expr.kind {
        ExprKind::Binary(op, left, right)
            if matches!(
                (invert, op.node),
                (false, BinOpKind::And | BinOpKind::BitAnd) | (true, BinOpKind::Or | BinOpKind::BitOr)
            ) =>
        {
            let mut unwrap_info = collect_unwrap_info(cx, if_expr, left, branch, invert, false);
            unwrap_info.extend(collect_unwrap_info(cx, if_expr, right, branch, invert, false));
            unwrap_info
        },
        ExprKind::Unary(UnOp::Not, expr) => collect_unwrap_info(cx, if_expr, expr, branch, !invert, false),
        ExprKind::MethodCall(method_name, receiver, [], _)
            if let Some(local_id) = receiver.res_local_id()
                && let ty = cx.typeck_results().expr_ty(receiver)
                && let name = method_name.ident.name
                && let Some((kind, unwrappable)) = option_or_result_call(cx, ty, name) =>
        {
            let safe_to_unwrap = unwrappable != invert;

            vec![UnwrapInfo {
                local_id,
                if_expr,
                check: expr,
                check_name: name,
                branch,
                safe_to_unwrap,
                kind,
                is_entire_condition,
            }]
        },
        _ => vec![],
    }
}

/// A HIR visitor delegate that checks if a local variable of type `Option` or `Result` is mutated,
/// *except* for if `.as_mut()` is called.
/// The reason for why we allow that one specifically is that `.as_mut()` cannot change
/// the variant, and that is important because this lint relies on the fact that
/// `is_some` + `unwrap` is equivalent to `if let Some(..) = ..`, which it would not be if
/// the option is changed to None between `is_some` and `unwrap`, ditto for `Result`.
/// (And also `.as_mut()` is a somewhat common method that is still worth linting on.)
struct MutationVisitor<'tcx> {
    is_mutated: bool,
    local_id: HirId,
    tcx: TyCtxt<'tcx>,
}

/// Checks if the parent of the expression pointed at by the given `HirId` is a call to
/// `.as_mut()`.
///
/// Used by the mutation visitor to specifically allow `.as_mut()` calls.
/// In particular, the `HirId` that the visitor receives is the id of the local expression
/// (i.e. the `x` in `x.as_mut()`), and that is the reason for why we care about its parent
/// expression: that will be where the actual method call is.
fn is_as_mut_use(tcx: TyCtxt<'_>, expr_id: HirId) -> bool {
    if let Node::Expr(mutating_expr) = tcx.parent_hir_node(expr_id)
        && let ExprKind::MethodCall(path, _, [], _) = mutating_expr.kind
    {
        path.ident.name == sym::as_mut
    } else {
        false
    }
}

impl<'tcx> Delegate<'tcx> for MutationVisitor<'tcx> {
    fn borrow(&mut self, cat: &PlaceWithHirId<'tcx>, diag_expr_id: HirId, bk: ty::BorrowKind) {
        if let ty::BorrowKind::Mutable = bk
            && is_potentially_local_place(self.local_id, &cat.place)
            && !is_as_mut_use(self.tcx, diag_expr_id)
        {
            self.is_mutated = true;
        }
    }

    fn mutate(&mut self, cat: &PlaceWithHirId<'tcx>, _: HirId) {
        if is_potentially_local_place(self.local_id, &cat.place) {
            self.is_mutated = true;
        }
    }

    fn consume(&mut self, _: &PlaceWithHirId<'tcx>, _: HirId) {}

    fn use_cloned(&mut self, _: &PlaceWithHirId<'tcx>, _: HirId) {}

    fn fake_read(&mut self, _: &PlaceWithHirId<'tcx>, _: FakeReadCause, _: HirId) {}
}

impl<'tcx> UnwrappableVariablesVisitor<'_, 'tcx> {
    fn visit_branch(
        &mut self,
        if_expr: &'tcx Expr<'_>,
        cond: &'tcx Expr<'_>,
        branch: &'tcx Expr<'_>,
        else_branch: bool,
    ) {
        let prev_len = self.unwrappables.len();
        for unwrap_info in collect_unwrap_info(self.cx, if_expr, cond, branch, else_branch, true) {
            let mut delegate = MutationVisitor {
                is_mutated: false,
                local_id: unwrap_info.local_id,
                tcx: self.cx.tcx,
            };

            let vis = ExprUseVisitor::for_clippy(self.cx, cond.hir_id.owner.def_id, &mut delegate);
            vis.walk_expr(cond).into_ok();
            vis.walk_expr(branch).into_ok();

            if delegate.is_mutated {
                // if the variable is mutated, we don't know whether it can be unwrapped.
                // it might have been changed to `None` in between `is_some` + `unwrap`.
                continue;
            }
            self.unwrappables.push(unwrap_info);
        }
        walk_expr(self, branch);
        self.unwrappables.truncate(prev_len);
    }
}

enum AsRefKind {
    AsRef,
    AsMut,
}

/// Checks if the expression is a method call to `as_{ref,mut}` and returns the receiver of it.
/// If it isn't, the expression itself is returned.
fn consume_option_as_ref<'tcx>(expr: &'tcx Expr<'tcx>) -> (&'tcx Expr<'tcx>, Option<AsRefKind>) {
    if let ExprKind::MethodCall(path, recv, [], _) = expr.kind {
        match path.ident.name {
            sym::as_ref => (recv, Some(AsRefKind::AsRef)),
            sym::as_mut => (recv, Some(AsRefKind::AsMut)),
            _ => (expr, None),
        }
    } else {
        (expr, None)
    }
}

impl<'tcx> Visitor<'tcx> for UnwrappableVariablesVisitor<'_, 'tcx> {
    type NestedFilter = nested_filter::OnlyBodies;

    fn visit_expr(&mut self, expr: &'tcx Expr<'_>) {
        // Shouldn't lint when `expr` is in macro.
        if expr.span.in_external_macro(self.cx.tcx.sess.source_map()) {
            walk_expr(self, expr);
            return;
        }
        // Skip checking inside closures since they are visited through `Unwrap::check_fn()` already.
        if matches!(expr.kind, ExprKind::Closure(_)) {
            return;
        }
        if let Some(higher::If { cond, then, r#else }) = higher::If::hir(expr) {
            walk_expr(self, cond);
            self.visit_branch(expr, cond, then, false);
            if let Some(else_inner) = r#else {
                self.visit_branch(expr, cond, else_inner, true);
            }
        } else {
            // find `unwrap[_err]()` or `expect("...")` calls:
            if let ExprKind::MethodCall(method_name, self_arg, ..) = expr.kind
                && let (self_arg, as_ref_kind) = consume_option_as_ref(self_arg)
                && let Some(id) = self_arg.res_local_id()
                && matches!(method_name.ident.name, sym::unwrap | sym::expect | sym::unwrap_err)
                && let call_to_unwrap = matches!(method_name.ident.name, sym::unwrap | sym::expect)
                && let Some(unwrappable) = self.unwrappables.iter()
                    .find(|u| u.local_id == id)
                // Span contexts should not differ with the conditional branch
                && let span_ctxt = expr.span.ctxt()
                && unwrappable.branch.span.ctxt() == span_ctxt
                && unwrappable.check.span.ctxt() == span_ctxt
            {
                if call_to_unwrap == unwrappable.safe_to_unwrap {
                    let is_entire_condition = unwrappable.is_entire_condition;
                    let unwrappable_variable_name = self.cx.tcx.hir_name(unwrappable.local_id);
                    let suggested_pattern = if call_to_unwrap {
                        unwrappable.kind.success_variant_pattern()
                    } else {
                        unwrappable.kind.error_variant_pattern()
                    };

                    span_lint_hir_and_then(
                        self.cx,
                        UNNECESSARY_UNWRAP,
                        expr.hir_id,
                        expr.span,
                        format!(
                            "called `{}` on `{unwrappable_variable_name}` after checking its variant with `{}`",
                            method_name.ident.name, unwrappable.check_name,
                        ),
                        |diag| {
                            if is_entire_condition {
                                diag.span_suggestion(
                                    unwrappable.check.span.with_lo(unwrappable.if_expr.span.lo()),
                                    "try",
                                    format!(
                                        "if let {suggested_pattern} = {borrow_prefix}{unwrappable_variable_name}",
                                        borrow_prefix = match as_ref_kind {
                                            Some(AsRefKind::AsRef) => "&",
                                            Some(AsRefKind::AsMut) => "&mut ",
                                            None => "",
                                        },
                                    ),
                                    // We don't track how the unwrapped value is used inside the
                                    // block or suggest deleting the unwrap, so we can't offer a
                                    // fixable solution.
                                    Applicability::Unspecified,
                                );
                            } else {
                                diag.span_label(unwrappable.check.span, "the check is happening here");
                                if can_use_if_let_chains(self.cx, self.msrv) {
                                    diag.help("try using `if let` or `match`");
                                } else {
                                    diag.help("try using `match`");
                                }
                            }
                        },
                    );
                } else {
                    span_lint_hir_and_then(
                        self.cx,
                        PANICKING_UNWRAP,
                        expr.hir_id,
                        expr.span,
                        format!("this call to `{}()` will always panic", method_name.ident.name),
                        |diag| {
                            diag.span_label(unwrappable.check.span, "because of this check");
                        },
                    );
                }
            }
            walk_expr(self, expr);
        }
    }

    fn maybe_tcx(&mut self) -> Self::MaybeTyCtxt {
        self.cx.tcx
    }
}

impl_lint_pass!(Unwrap => [PANICKING_UNWRAP, UNNECESSARY_UNWRAP]);

impl<'tcx> LateLintPass<'tcx> for Unwrap {
    fn check_fn(
        &mut self,
        cx: &LateContext<'tcx>,
        kind: FnKind<'tcx>,
        decl: &'tcx FnDecl<'_>,
        body: &'tcx Body<'_>,
        span: Span,
        fn_id: LocalDefId,
    ) {
        if span.from_expansion() {
            return;
        }

        let mut v = UnwrappableVariablesVisitor {
            unwrappables: Vec::new(),
            cx,
            msrv: self.msrv,
        };

        walk_fn(&mut v, kind, decl, body.id(), fn_id);
    }
}<|MERGE_RESOLUTION|>--- conflicted
+++ resolved
@@ -1,15 +1,9 @@
 use clippy_config::Conf;
 use clippy_utils::diagnostics::span_lint_hir_and_then;
 use clippy_utils::msrvs::Msrv;
-<<<<<<< HEAD
-use clippy_utils::ty::get_type_diagnostic_name;
-use clippy_utils::usage::is_potentially_local_place;
-use clippy_utils::{can_use_if_let_chains, higher, path_to_local, sym};
-=======
 use clippy_utils::res::{MaybeDef, MaybeResPath};
 use clippy_utils::usage::is_potentially_local_place;
 use clippy_utils::{can_use_if_let_chains, higher, sym};
->>>>>>> 00e5e1b8
 use rustc_errors::Applicability;
 use rustc_hir::intravisit::{FnKind, Visitor, walk_expr, walk_fn};
 use rustc_hir::{BinOpKind, Body, Expr, ExprKind, FnDecl, HirId, Node, UnOp};
@@ -153,11 +147,7 @@
     is_entire_condition: bool,
 ) -> Vec<UnwrapInfo<'tcx>> {
     fn option_or_result_call(cx: &LateContext<'_>, ty: Ty<'_>, method_name: Symbol) -> Option<(UnwrappableKind, bool)> {
-<<<<<<< HEAD
-        match (get_type_diagnostic_name(cx, ty)?, method_name) {
-=======
         match (ty.opt_diag_name(cx)?, method_name) {
->>>>>>> 00e5e1b8
             (sym::Option, sym::is_some) => Some((UnwrappableKind::Option, true)),
             (sym::Option, sym::is_none) => Some((UnwrappableKind::Option, false)),
             (sym::Result, sym::is_ok) => Some((UnwrappableKind::Result, true)),
